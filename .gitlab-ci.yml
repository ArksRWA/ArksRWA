--- conflicted
+++ resolved
@@ -72,20 +72,11 @@
     - cp $DEV_ENV .env
     - echo "CI_REGISTRY=$CI_REGISTRY" >> .env
     - echo "TAG=$TAG" >> .env
-<<<<<<< HEAD
     - source .env
   script:
     # Upload files to server
     - scp -i $ID_RSA -o StrictHostKeyChecking=no docker-compose.yml root@$SERVER_HOST:/home/arks/domains/dev.arks.web.id/public_html/
     - scp -i $ID_RSA -o StrictHostKeyChecking=no infra/nginx-template.conf root@$SERVER_HOST:/home/arks/domains/dev.arks.web.id/public_html/
-=======
-    - source .env    
-  script:
-    - export FRONTEND_ID=$(grep CANISTER_ID_frontend shared_output/.env | cut -d '=' -f2)
-    - sed "s|__CANISTER_ID__|$FRONTEND_ID|g" infra/nginx-template.conf > generated-nginx.conf
-    - scp -i $ID_RSA -o StrictHostKeyChecking=no docker-compose.yml root@$SERVER_HOST:/home/arks/domains/dev.arks.web.id/public_html/
-    - scp -i $ID_RSA -o StrictHostKeyChecking=no generated-nginx.conf root@$SERVER_HOST:/etc/nginx/sites-available/dev.arks.web.id.conf
->>>>>>> b8e34ad1
     - scp -i $ID_RSA -o StrictHostKeyChecking=no .env root@$SERVER_HOST:/home/arks/domains/dev.arks.web.id/public_html/
 
     # SSH into the server and handle everything
@@ -98,8 +89,18 @@
         docker compose -f docker-compose.yml pull dfx;
         docker compose -f docker-compose.yml up -d --force-recreate;
 
-        echo '[2/5] Wait for canister deployment (.env)...';
-        until docker exec dfx test -f /app/.env; do echo 'Waiting for .env...'; sleep 2; done;
+        echo '[2/5] Waiting for .env from dfx container...';
+        MAX_WAIT=60
+        ELAPSED=0
+        until docker exec dfx test -f /app/.env; do
+          if [ $ELAPSED -ge $MAX_WAIT ]; then
+            echo 'ERROR: .env not found after 60s.' >&2
+            exit 1
+          fi
+          echo 'Still waiting for .env...'
+          sleep 2
+          ELAPSED=$((ELAPSED + 2))
+        done
 
         echo '[3/5] Extracting .env from container...';
         docker cp dfx:/app/.env ./shared_output.env;
